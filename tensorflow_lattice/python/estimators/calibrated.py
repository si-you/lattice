--- conflicted
+++ resolved
@@ -413,12 +413,7 @@
         self._head = (
             head_lib.  # pylint: disable=protected-access
             _regression_head_with_mean_squared_error_loss(
-<<<<<<< HEAD
-                label_dimension=1,
-                weight_column=self._weight_column))
-=======
                 label_dimension=1, weight_column=self._weight_column))
->>>>>>> 98f5bb88
       elif n_classes == 2:
         self._head = (
             head_lib.  # pylint: disable=protected-access
